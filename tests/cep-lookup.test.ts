--- conflicted
+++ resolved
@@ -1,3 +1,4 @@
+
 import { CepLookup, lookupCep, InMemoryCache } from "../src";
 import { viaCepProvider, brasilApiProvider, apicepProvider } from "../src/providers";
 import { Address } from "../src/types";
@@ -109,21 +110,6 @@
       expect(mockFetcher).toHaveBeenCalledTimes(1);
     });
 
-<<<<<<< HEAD
-=======
-    it("should throw an error for an invalid CEP", async () => {
-      const cep = "12345-67";
-      const cepLookup = new CepLookup({
-        providers: [viaCepProvider],
-        fetcher: jest.fn(),
-      });
-
-      await expect(cepLookup.lookup(cep)).rejects.toThrow(
-        "Invalid CEP format. Use either NNNNNNNN or NNNNN-NNN."
-      );
-    });
-
->>>>>>> 8a45108a
     it("should use the default fetcher if none is provided", async () => {
       const cep = "01001-000";
 
@@ -173,13 +159,7 @@
 
       jest.advanceTimersByTime(100); // Advance time to trigger the timeout
 
-      await expect(lookupPromise).rejects.toThrow(
-        expect.objectContaining({
-          errors: expect.arrayContaining([
-            expect.objectContaining({ message: "Timeout from ViaCEP" }),
-          ]),
-        })
-      );
+      await expect(lookupPromise).rejects.toThrow("Timeout from ViaCEP");
       expect(mockFetcher).toHaveBeenCalledTimes(1);
       jest.useRealTimers();
     });
