--- conflicted
+++ resolved
@@ -1,10 +1,3 @@
-<<<<<<< HEAD
-
-import { Address, Fetcher, Provider, CepLookupOptions, BulkCepResult, RateLimitOptions } from "./types";
-import { Cache, InMemoryCache } from "./cache";
-
-export { Address, Fetcher, Provider, CepLookupOptions, Cache, InMemoryCache, BulkCepResult, RateLimitOptions };
-=======
 import { Address, Fetcher, Provider, CepLookupOptions, BulkCepResult, RateLimitOptions, EventName, EventListener, EventMap } from "./types";
 import { Cache, InMemoryCache } from "./cache";
 
@@ -38,7 +31,6 @@
     this.listeners[eventName]!.forEach((listener) => listener(payload));
   }
 }
->>>>>>> 8a45108a
 
 /**
  * @function validateCep
@@ -51,7 +43,6 @@
   const cepRegex = /^(\d{8}|\d{5}-\d{3})$/;
   if (!cepRegex.test(cep)) {
     throw new Error("Invalid CEP format. Use either NNNNNNNN or NNNNN-NNN.");
-<<<<<<< HEAD
   }
   return cep.replace("-", "");
 }
@@ -69,25 +60,6 @@
       (sanitized as any)[key] = (sanitized[key as keyof Address] as string).trim();
     }
   }
-=======
-  }
-  return cep.replace("-", "");
-}
-
-/**
- * @function sanitizeAddress
- * @description Trims whitespace from all string properties of an address object.
- * @param {Address} address - The address object to sanitize.
- * @returns {Address} The sanitized address object.
- */
-function sanitizeAddress(address: Address): Address {
-  const sanitized = { ...address };
-  for (const key in sanitized) {
-    if (typeof sanitized[key as keyof Address] === 'string') {
-      (sanitized as any)[key] = (sanitized[key as keyof Address] as string).trim();
-    }
-  }
->>>>>>> 8a45108a
   return sanitized;
 }
 
@@ -101,10 +73,7 @@
   private cache?: Cache;
   private rateLimit?: RateLimitOptions;
   private requestTimestamps: number[] = [];
-<<<<<<< HEAD
-=======
   private emitter: EventEmitter;
->>>>>>> 8a45108a
 
   constructor(options: CepLookupOptions) {
     this.providers = options.providers;
@@ -120,27 +89,6 @@
     this.rateLimit = options.rateLimit;
   }
 
-<<<<<<< HEAD
-  private checkRateLimit(): void {
-    if (!this.rateLimit) {
-      return;
-    }
-
-    const now = Date.now();
-    const windowStart = now - this.rateLimit.per;
-
-    // Remove timestamps older than the window
-    this.requestTimestamps = this.requestTimestamps.filter(
-      (timestamp) => timestamp > windowStart
-    );
-
-    if (this.requestTimestamps.length >= this.rateLimit.requests) {
-      throw new Error(
-        `Rate limit exceeded: ${this.rateLimit.requests} requests per ${this.rateLimit.per}ms.`
-      );
-    }
-
-=======
   public on<T extends EventName>(eventName: T, listener: EventListener<T>): void {
     this.emitter.on(eventName, listener);
   }
@@ -157,17 +105,11 @@
     if (this.requestTimestamps.length >= this.rateLimit.requests) {
       throw new Error(`Rate limit exceeded: ${this.rateLimit.requests} requests per ${this.rateLimit.per}ms.`);
     }
->>>>>>> 8a45108a
     this.requestTimestamps.push(now);
   }
 
   async lookup<T = Address>(cep: string, mapper?: (address: Address) => T): Promise<T> {
-<<<<<<< HEAD
-    this.checkRateLimit(); // Enforce rate limit
-
-=======
     this.checkRateLimit();
->>>>>>> 8a45108a
     const cleanedCep = validateCep(cep);
 
     if (this.cache) {
@@ -201,13 +143,6 @@
       const fetchPromise = this.fetcher(url, signal)
         .then((response) => provider.transform(response))
         .then((address) => {
-<<<<<<< HEAD
-          const sanitizedAddress = sanitizeAddress(address);
-          if (this.cache) {
-            this.cache.set(cleanedCep, sanitizedAddress);
-          }
-          return mapper ? mapper(sanitizedAddress) : (sanitizedAddress as unknown as T);
-=======
           const duration = Date.now() - startTime;
           const sanitizedAddress = sanitizeAddress(address);
           this.emitter.emit('success', { provider: provider.name, cep: cleanedCep, duration, address: sanitizedAddress });
@@ -222,7 +157,6 @@
             this.emitter.emit('failure', { provider: provider.name, cep: cleanedCep, duration, error });
           }
           throw error;
->>>>>>> 8a45108a
         });
 
       return Promise.race([fetchPromise, timeoutPromise]);
